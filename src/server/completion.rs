--- conflicted
+++ resolved
@@ -40,15 +40,9 @@
         match trigger_character {
             Some(_) => {
                 // Find owning scope.
-<<<<<<< HEAD
                 match symbol_provider.get_symbol_at_position(
-=======
-                // TODO:
-                match get_word_range_at_position(
->>>>>>> bb5a53c0
                     &shader_source,
                     &file_path,
-                    &validation_params,
                     ShaderPosition {
                         file_path: file_path.clone(),
                         line: position.line,
@@ -59,122 +53,45 @@
                         },
                     },
                 ) {
-<<<<<<< HEAD
                     Some(symbol) => {
-                        match &symbol.ty {
-                            Some(ty) => {
-                                // Check type & find values in scope.
-                                match completion.find_type_symbol(ty) {
-                                    Some(ty_symbol) => {
-                                        // We read the file and look for members
-                                        match ty_symbol.members {
-                                            Some(members) => {
-                                                let mut converted_members: Vec<CompletionItem> =
-                                                    members
-                                                        .members
-                                                        .iter()
-                                                        .map(|e| {
-                                                            convert_completion_item(
-                                                                shading_language,
-                                                                ShaderSymbol {
-                                                                    label: e.label.clone(),
-                                                                    description: e
-                                                                        .description
-                                                                        .clone(),
-                                                                    version: "".into(),
-                                                                    stages: vec![],
-                                                                    link: None,
-                                                                    members: None,
-                                                                    signature: None,
-                                                                    ty: Some(e.ty.clone()),
-                                                                    range: None,
-                                                                    scope_stack: None,
-                                                                },
-                                                                CompletionItemKind::VARIABLE,
-                                                                None,
-                                                            )
-                                                        })
-                                                        .collect();
-                                                let converted_methods: Vec<CompletionItem> =
-                                                    members
-                                                        .methods
-                                                        .iter()
-                                                        .map(|e| {
-                                                            convert_completion_item(
-                                                                shading_language,
-                                                                ShaderSymbol {
-                                                                    label: e.label.clone(),
-                                                                    description: e
-                                                                        .description
-                                                                        .clone(),
-                                                                    version: "".into(),
-                                                                    stages: vec![],
-                                                                    link: None,
-                                                                    members: None,
-                                                                    signature: Some(
-                                                                        e.signature.clone(),
-                                                                    ),
-                                                                    ty: None,
-                                                                    range: None,
-                                                                    scope_stack: None,
-                                                                },
-                                                                CompletionItemKind::VARIABLE,
-                                                                None,
-                                                            )
-                                                        })
-                                                        .collect();
-                                                converted_members.extend(converted_methods);
-                                                Ok(converted_members)
-=======
-                    Some((word, _range)) => {
-                        match symbol_list.find_variable_symbol(&word) {
-                            Some(symbol) => {
-                                if let ShaderSymbolData::Variables { ty } = &symbol.data {
-                                    // Check type & find values in scope.
-                                    match symbol_list.find_type_symbol(ty) {
-                                        Some(ty_symbol) => {
-                                            // We read the file and look for members
-                                            if let ShaderSymbolData::Struct { members, methods } =
-                                                ty_symbol.data
-                                            {
-                                                let members_converted: Vec<CompletionItem> =
-                                                    members
-                                                        .into_iter()
-                                                        .map(|s| {
-                                                            convert_completion_item(
-                                                                shading_language,
-                                                                s.as_symbol(),
-                                                                CompletionItemKind::VARIABLE,
-                                                            )
-                                                        })
-                                                        .collect();
-                                                let methods_converted: Vec<CompletionItem> =
-                                                    methods
-                                                        .into_iter()
-                                                        .map(|s| {
-                                                            convert_completion_item(
-                                                                shading_language,
-                                                                s.as_symbol(),
-                                                                CompletionItemKind::FUNCTION,
-                                                            )
-                                                        })
-                                                        .collect();
-                                                Ok(members_converted
-                                                    .into_iter()
-                                                    .chain(methods_converted.into_iter())
-                                                    .collect())
-                                            } else {
-                                                Ok(vec![])
->>>>>>> bb5a53c0
-                                            }
-                                        }
-                                        None => Ok(vec![]),
+                        if let ShaderSymbolData::Variables { ty } = &symbol.data {
+                            // Check type & find values in scope.
+                            match symbol_list.find_type_symbol(ty) {
+                                Some(ty_symbol) => {
+                                    // We read the file and look for members
+                                    if let ShaderSymbolData::Struct { members, methods } =
+                                        &ty_symbol.data
+                                    {
+                                        let mut converted_members: Vec<CompletionItem> = members
+                                            .iter()
+                                            .map(|e| {
+                                                convert_completion_item(
+                                                    shading_language,
+                                                    e.as_symbol(),
+                                                    CompletionItemKind::VARIABLE,
+                                                )
+                                            })
+                                            .collect();
+                                        let converted_methods: Vec<CompletionItem> = methods
+                                            .iter()
+                                            .map(|e| {
+                                                convert_completion_item(
+                                                    shading_language,
+                                                    e.as_symbol(),
+                                                    CompletionItemKind::VARIABLE,
+                                                )
+                                            })
+                                            .collect();
+                                        converted_members.extend(converted_methods);
+                                        Ok(converted_members)
+                                    } else {
+                                        Ok(vec![])
                                     }
-                                } else {
-                                    Ok(vec![])
                                 }
+                                None => Ok(vec![]),
                             }
-                            None => Ok(vec![]),
+                        } else {
+                            Ok(vec![])
                         }
                     }
                     None => Ok(vec![]),
