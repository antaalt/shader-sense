use std::{
    cmp::Ordering,
    collections::{HashMap, HashSet},
    path::{Path, PathBuf},
};

use serde::{Deserialize, Serialize};

use crate::{include::IncludeHandler, shader::ShaderStage, shader_error::ShaderDiagnostic};

use super::{symbol_provider::ShaderSymbolParams, symbol_tree::ShaderSymbols};

#[derive(Debug, Default, Serialize, Deserialize, Clone)]
pub struct ShaderParameter {
    pub ty: String,
    pub label: String,
    pub count: Option<u32>,
    pub description: String,
}

#[allow(non_snake_case)] // for JSON
#[derive(Debug, Default, Serialize, Deserialize, Clone)]
pub struct ShaderSignature {
    pub returnType: String, // Should be an option for constructor
    pub description: String,
    pub parameters: Vec<ShaderParameter>,
}

#[derive(Debug, Default, Serialize, Deserialize, Clone)]
pub struct ShaderLabelSignature {
    pub label: String,
    pub description: String,
    pub signature: ShaderSignature,
}

impl ShaderSignature {
    pub fn format(&self, label: &str) -> String {
        let signature = self
            .parameters
            .iter()
            .map(|p| format!("{} {}", p.ty, p.label))
            .collect::<Vec<String>>();
        format!("{} {}({})", self.returnType, label, signature.join(", "))
    }
}

#[derive(Debug, Default, Serialize, Deserialize, Clone)]
pub struct ShaderPosition {
    pub file_path: PathBuf, // TODO:TREE: move filepath out of there for clarity. One tree = one file.
    pub line: u32,
    pub pos: u32,
}
impl Ord for ShaderPosition {
    fn cmp(&self, other: &Self) -> Ordering {
        (&self.file_path, &self.line, &self.pos).cmp(&(&other.file_path, &other.line, &other.pos))
    }
}

impl PartialOrd for ShaderPosition {
    fn partial_cmp(&self, other: &Self) -> Option<Ordering> {
        Some(self.cmp(other))
    }
}

impl PartialEq for ShaderPosition {
    fn eq(&self, other: &Self) -> bool {
        (&self.file_path, &self.line, &self.pos) == (&other.file_path, &other.line, &other.pos)
    }
}

impl Eq for ShaderPosition {}

impl ShaderPosition {
    pub fn new(file_path: PathBuf, line: u32, pos: u32) -> Self {
        Self {
            file_path,
            line,
            pos,
        }
    }

    pub fn from_byte_offset(
        content: &str,
        byte_offset: usize,
        file_path: &Path,
    ) -> std::io::Result<ShaderPosition> {
        // https://en.wikipedia.org/wiki/UTF-8
        if byte_offset == 0 {
            Ok(ShaderPosition {
                line: 0,
                pos: 0,
                file_path: PathBuf::from(file_path),
            })
        } else if content.len() == 0 {
            Err(std::io::Error::new(
                std::io::ErrorKind::InvalidInput,
                "Content is empty.",
            ))
        } else if byte_offset >= content.len() {
            Err(std::io::Error::new(
                std::io::ErrorKind::InvalidInput,
                "byte_offset is out of bounds.",
            ))
        } else {
            let line = content[..byte_offset].lines().count() - 1;
            let line_start = content[..byte_offset]
                .lines()
                .last()
                .expect("No last line available.");
            let pos = content[byte_offset..].as_ptr() as usize - line_start.as_ptr() as usize;
            if line_start.is_char_boundary(pos) {
                Ok(ShaderPosition {
                    line: line as u32,
                    pos: pos as u32,
                    file_path: PathBuf::from(file_path),
                })
            } else {
                Err(std::io::Error::new(
                    std::io::ErrorKind::InvalidData,
                    "Pos in line is not at UTF8 char boundary.",
                ))
            }
        }
    }
    pub fn to_byte_offset(&self, content: &str) -> std::io::Result<usize> {
        // https://en.wikipedia.org/wiki/UTF-8
        match content.lines().nth(self.line as usize) {
            Some(line) => {
                // This pointer operation is safe to operate because lines iterator should start at char boundary.
                let line_byte_offset = line.as_ptr() as usize - content.as_ptr() as usize;
                assert!(
                    content.is_char_boundary(line_byte_offset),
                    "Start of line is not char boundary."
                );
                // We have line offset, find pos offset.
                match content[line_byte_offset..]
                    .char_indices()
                    .nth(self.pos as usize)
                {
                    Some((byte_offset, _)) => {
                        let global_offset = line_byte_offset + byte_offset;
                        if content.len() <= global_offset {
                            Err(std::io::Error::new(
                                std::io::ErrorKind::InvalidData,
                                "Byte offset is not in content range.",
                            ))
                        } else if !content.is_char_boundary(global_offset) {
                            Err(std::io::Error::new(
                                std::io::ErrorKind::InvalidData,
                                "Position is not at UTF8 char boundary.",
                            ))
                        } else {
                            Ok(global_offset)
                        }
                    }
                    None => {
                        if self.pos as usize == line.chars().count() {
                            assert!(content.is_char_boundary(line_byte_offset + line.len()));
                            Ok(line_byte_offset + line.len())
                        } else {
                            Err(std::io::Error::new(
                                std::io::ErrorKind::InvalidInput,
                                format!("Position is not in range of line"),
                            ))
                        }
                    }
                }
            }
            // Last line in line iterator is skipped if its empty.
            None => Ok(content.len()), // Line is out of bounds, assume its at the end.
        }
    }
}

#[derive(Debug, Default, Clone, PartialEq, Eq)]
pub struct ShaderRange {
    pub start: ShaderPosition,
    pub end: ShaderPosition,
}

pub type ShaderScope = ShaderRange;

impl ShaderRange {
    pub fn new(start: ShaderPosition, end: ShaderPosition) -> Self {
        Self { start, end }
    }
    pub fn whole(_content: &str) -> Self {
        todo!()
    }
    pub fn contain_bounds(&self, position: &ShaderRange) -> bool {
        self.contain(&position.start) && self.contain(&position.end)
    }
    pub fn contain(&self, position: &ShaderPosition) -> bool {
        assert!(
            self.start.file_path == self.end.file_path,
            "Position start & end should have same value."
        );
        // Check same file
        if position.file_path == self.start.file_path {
            // Check line & position bounds.
            if position.line > self.start.line && position.line < self.end.line {
                true
            } else if position.line == self.start.line && position.line == self.end.line {
                position.pos >= self.start.pos && position.pos <= self.end.pos
            } else if position.line == self.start.line && position.line < self.end.line {
                position.pos >= self.start.pos
            } else if position.line == self.end.line && position.line > self.start.line {
                position.pos <= self.end.pos
            } else {
                false
            }
        } else {
            false
        }
    }
<<<<<<< HEAD
    pub fn join(mut lhs: ShaderRange, rhs: ShaderRange) -> ShaderRange {
        lhs.start = std::cmp::min(lhs.start, rhs.start);
        lhs.end = std::cmp::min(lhs.end, rhs.end);
=======
    pub fn join(mut lhs: ShaderRange, rhs: ShaderRange) -> ShaderScope {
        lhs.start.line = std::cmp::min(lhs.start.line, rhs.start.line);
        lhs.start.pos = std::cmp::min(lhs.start.pos, rhs.start.pos);
        lhs.end.line = std::cmp::max(lhs.end.line, rhs.end.line);
        lhs.end.pos = std::cmp::max(lhs.end.pos, rhs.end.pos);
>>>>>>> 1d9a8e41
        lhs
    }
}

#[derive(Debug, Default, Clone)]
pub struct ShaderRegion {
    pub range: ShaderRange,
    // Could add some ShaderRegionType::Condition / ShaderRegionType::User...
    pub is_active: bool, // Is this region passing preprocess
}

impl ShaderRegion {
    pub fn new(range: ShaderRange, is_active: bool) -> Self {
        Self { range, is_active }
    }
}

#[derive(Debug, Default, Clone)]
pub struct ShaderPreprocessorContext {
    defines: HashMap<String, String>, // TODO: Should store position aswell... At least target file path.
    include_handler: IncludeHandler,
    dirty_files: HashSet<PathBuf>, // Dirty files that need to be recomputed no matter what.
    depth: u32,
}

impl ShaderPreprocessorContext {
    pub fn main(file_path: &Path, symbol_params: ShaderSymbolParams) -> Self {
        Self {
            defines: symbol_params.defines,
            include_handler: IncludeHandler::main(
                &file_path,
                symbol_params.includes,
                symbol_params.path_remapping,
            ),
            dirty_files: HashSet::new(),
            depth: 0,
        }
    }
    pub fn mark_dirty(&mut self, file_path: &Path) {
        self.dirty_files.insert(file_path.into());
    }
    pub fn search_path_in_includes(&mut self, path: &Path) -> Option<PathBuf> {
        self.include_handler.search_path_in_includes(path)
    }
    pub fn append_defines(&mut self, defines: Vec<ShaderPreprocessorDefine>) {
        for define in defines {
            self.defines
                .insert(define.name, define.value.unwrap_or("".into()));
        }
    }
    pub fn increase_depth(&mut self) -> bool {
        const DEPTH_LIMIT: u32 = 30;
        self.depth += 1;
        self.depth < DEPTH_LIMIT
    }
    pub fn decrease_depth(&mut self) {
        assert!(self.depth > 0, "Decreasing depth but zero.");
        self.depth -= 1;
    }
    pub fn is_visited(&mut self, path: &Path) -> bool {
        self.include_handler.is_visited(path)
    }
    pub fn visit_file(&mut self, path: &Path) {
        self.include_handler.visit_file(path);
    }
    pub fn is_dirty(&self, file_path: &Path, context: &ShaderPreprocessorContext) -> bool {
        // Compare defines to determine if context is different.
        // Check if we need to force an update aswell.
        context.defines != self.defines || context.dirty_files.contains(file_path)
    }
    pub fn get_define_value(&self, name: &str) -> Option<String> {
        self.defines
            .iter()
            .find(|(key, _)| *key == name)
            .map(|(_, value)| value.clone())
    }
    pub fn get_defines(&self) -> &HashMap<String, String> {
        &self.defines
    }
}

#[derive(Debug, Default, Clone)]
pub struct ShaderPreprocessorInclude {
    pub relative_path: String,
    pub absolute_path: PathBuf,
    pub range: ShaderRange,
    pub cache: Option<ShaderSymbols>,
}

#[derive(Debug, Default, Clone)]
pub struct ShaderPreprocessorDefine {
    pub name: String,
    pub range: Option<ShaderRange>,
    pub value: Option<String>,
}

#[derive(Debug, Default, Clone, PartialEq, Eq)]
pub enum ShaderPreprocessorMode {
    #[default]
    Default,
    Once,
    OnceVisited,
}

// TODO:TREE: Should move this directly into symbol tree.
#[derive(Debug, Default, Clone)]
pub struct ShaderPreprocessor {
    pub context: ShaderPreprocessorContext, // Defines from includer files when included, or config.

    pub includes: Vec<ShaderPreprocessorInclude>,
    pub defines: Vec<ShaderPreprocessorDefine>,
    pub regions: Vec<ShaderRegion>,
    pub diagnostics: Vec<ShaderDiagnostic>, // preprocessor errors
    pub mode: ShaderPreprocessorMode,
}
impl ShaderPreprocessorDefine {
    pub fn new(name: String, range: ShaderRange, value: Option<String>) -> Self {
        Self {
            name,
            range: Some(range),
            value,
        }
    }
}
impl ShaderPreprocessorInclude {
    pub fn new(relative_path: String, absolute_path: PathBuf, range: ShaderRange) -> Self {
        Self {
            relative_path,
            absolute_path,
            range,
            cache: None,
        }
    }
    pub fn get_cache(&self) -> &ShaderSymbols {
        self.cache.as_ref().unwrap()
    }
    pub fn get_cache_mut(&mut self) -> &mut ShaderSymbols {
        self.cache.as_mut().unwrap()
    }
}

impl ShaderPreprocessor {
    pub fn new(context: ShaderPreprocessorContext) -> Self {
        Self {
            context: context,
            includes: Vec::new(),
            defines: Vec::new(),
            regions: Vec::new(),
            diagnostics: Vec::new(),
            mode: ShaderPreprocessorMode::default(),
        }
    }
    /*pub fn preprocess_symbols(&self, shader_symbols: &mut ShaderSymbolTree) {
        // Filter inactive regions symbols
        shader_symbols.retain(|symbol| {
            let is_in_inactive_region = match &symbol.range {
                Some(range) => {
                    for region in &self.regions {
                        if !region.is_active && region.range.contain_bounds(&range) {
                            return false; // Symbol is in inactive region. Remove it.
                        }
                    }
                    true
                }
                None => true, // keep
            };
            is_in_inactive_region
        });
        // Add defines
        let mut define_symbols: Vec<ShaderSymbol> = self
            .defines
            .iter()
            .map(|define| {
                ShaderSymbol {
                    label: define.name.clone(),
                    description: match &define.value {
                        Some(value) => {
                            format!("Preprocessor macro. Expanding to \n```\n{}\n```", value)
                        }
                        None => format!("Preprocessor macro."),
                    },
                    version: "".into(),
                    stages: vec![],
                    link: None,
                    data: ShaderSymbolData::Macro {
                        value: match &define.value {
                            Some(value) => value.clone(),
                            None => "".into(),
                        },
                    },
                    range: define.range.clone(),
<<<<<<< HEAD
                    content: None, // No content for define
=======
                    scope: None,
                    scope_stack: None, // No scope for define
>>>>>>> 1d9a8e41
                }
            })
            .collect();
        // Add includes as symbol
        let mut include_symbols: Vec<ShaderSymbol> = self
            .includes
            .iter()
            .map(|include| {
                ShaderSymbol {
                    label: include.relative_path.clone(),
                    description: format!("Including file {}", include.absolute_path.display()),
                    version: "".into(),
                    stages: vec![],
                    link: None,
                    data: ShaderSymbolData::Link {
                        target: ShaderPosition::new(include.absolute_path.clone(), 0, 0),
                    },
                    range: Some(include.range.clone()),
<<<<<<< HEAD
                    content: None, // No content for include
=======
                    scope: None,
                    scope_stack: None, // No scope for include
>>>>>>> 1d9a8e41
                }
            })
            .collect();
        shader_symbols.macros.append(&mut define_symbols);
        shader_symbols.includes.append(&mut include_symbols);
    }*/
}

pub type ShaderMember = ShaderParameter;

#[derive(Debug, Serialize, Deserialize, Clone)]
pub struct ShaderMethod {
    pub label: String,
    pub signature: ShaderSignature,
}

impl ShaderMember {
    pub fn as_symbol(&self) -> ShaderSymbol {
        ShaderSymbol {
            label: self.label.clone(),
            description: self.description.clone(),
            version: "".into(),
            stages: vec![],
            link: None,
            data: ShaderSymbolData::Variables {
                ty: self.ty.clone(),
                count: self.count,
            },
<<<<<<< HEAD
            range: None,   // Should have a position ?
            content: None, // No content for member
=======
            range: None, // Should have a position ?
            scope: None, // TODO: Should be scope of parent
            scope_stack: None,
>>>>>>> 1d9a8e41
        }
    }
}

impl ShaderMethod {
    pub fn as_symbol(&self) -> ShaderSymbol {
        ShaderSymbol {
            label: self.label.clone(),
            description: self.signature.description.clone(),
            version: "".into(),
            stages: vec![],
            link: None,
            data: ShaderSymbolData::Functions {
                signatures: vec![self.signature.clone()],
            },
<<<<<<< HEAD
            range: None,   // Should have a position ?
            content: None, // TODO:TREE: content for method
=======
            range: None, // Should have a position ?
            scope: None, // TODO: Should be scope of parent
            scope_stack: None,
>>>>>>> 1d9a8e41
        }
    }
}

#[derive(Debug, Default, Serialize, Deserialize, Clone)]
pub enum ShaderSymbolData {
    #[default]
    None,
    // A bit of duplicate from variables ? Should be struct (Which should be renamed something else)
    Types {
        // Constructor in child ? How to handle it ? If same name as parent, assume constructor ?
        constructors: Vec<ShaderSignature>,
    },
    Struct {
        constructors: Vec<ShaderSignature>, // Need a range aswell for hover.
        // TODO: Can be moved to child.
        members: Vec<ShaderMember>, // Need a range aswell for hover.
        methods: Vec<ShaderMethod>, // Need a range aswell for hover.
    },
    Constants {
        ty: String,
        qualifier: String,
        value: String,
    },
    Functions {
        signatures: Vec<ShaderSignature>,
    },
    Keyword {},
    // Mostly runtime, but GLSL has global variable in builtin that need serial.
    Variables {
        ty: String,
        count: Option<u32>,
    },
    #[serde(skip)] // This is runtime only. No serialization.
    Scope {},
    #[serde(skip)] // This is runtime only. No serialization.
    CallExpression {
        label: String,
        range: ShaderRange, // label range.
        parameters: Vec<(String, ShaderRange)>,
    },
    #[serde(skip)] // This is runtime only. No serialization.
    Link {
        // TODO:TREE: Rename include
        target: ShaderPosition,
    },
    #[serde(skip)] // This is runtime only. No serialization.
    Macro {
        // TODO:TREE: harmonise define & macro
        value: String,
    },
}

#[derive(Debug, Default, Serialize, Deserialize, Clone)]
pub struct ShaderSymbolContent {
    #[serde(skip)] // Runtime info. No serialization.
    pub range: Option<ShaderRange>, // Range of symbol scope. TODO:TREE: Remove option.
    pub childrens: Vec<ShaderSymbol>, // Symbols found in symbol scope
}

#[allow(non_snake_case)] // for JSON
#[derive(Debug, Default, Serialize, Deserialize, Clone)]
pub struct ShaderSymbol {
<<<<<<< HEAD
    pub label: String,                        // Label for the item
    pub description: String,                  // Description of the item
    pub version: String,                      // Minimum version required for the item.
    pub stages: Vec<ShaderStage>,             // Shader stages of the item
    pub link: Option<String>,                 // Link to some external documentation
    pub data: ShaderSymbolData,               // Data for the variable
    pub content: Option<ShaderSymbolContent>, // Content of shader (function & structure)
    #[serde(skip)] // Runtime info. No serialization.
    pub range: Option<ShaderRange>, // Range of symbol label in shader
=======
    pub label: String,            // Label for the item
    pub description: String,      // Description of the item
    pub version: String,          // Minimum version required for the item.
    pub stages: Vec<ShaderStage>, // Shader stages of the item
    pub link: Option<String>,     // Link to some external documentation
    pub data: ShaderSymbolData,   // Data for the variable
    // Runtime info. No serialization.
    #[serde(skip)]
    pub range: Option<ShaderRange>, // Range of symbol in shader
    #[serde(skip)]
    pub scope: Option<ShaderScope>, // Owning scope
    #[serde(skip)]
    pub scope_stack: Option<Vec<ShaderScope>>, // Stack of declaration
>>>>>>> 1d9a8e41
}

#[derive(Debug, Default, Serialize, Deserialize, Clone, PartialEq, Eq)]
pub enum ShaderSymbolType {
    #[default]
    Types,
    Constants,
    Variables,
    CallExpression,
    Functions,
    Keyword,
    Macros,
    Include,
    Scope,
}

#[derive(Debug, Default, Clone, Serialize, Deserialize)]
pub struct ShaderSymbolTree {
    root: ShaderSymbolContent, // TODO:TREE: Could have a vec of shader symbol directly here as range is useless
    contain_builtins: bool,
}

// TODO:TREE: could be a dedicated shadersymboltree instead, for handling struct as a scope with childrens.
#[derive(Debug, Default, Clone, Serialize, Deserialize)]
pub struct ShaderBuiltinSymbol {
    symbols: Vec<ShaderSymbol>,
}

impl ShaderBuiltinSymbol {
    pub fn push(&mut self, symbol: ShaderSymbol) {
        self.symbols.push(symbol);
    }
    pub fn append(&mut self, symbols: &mut Vec<ShaderSymbol>) {
        self.symbols.append(symbols);
    }
}

impl ShaderSymbolTree {
    // TODO:TREE: move
    pub fn parse_from_json(file_content: String) -> ShaderBuiltinSymbol {
        serde_json::from_str::<ShaderBuiltinSymbol>(&file_content)
            .expect("Failed to parse ShaderBuiltinSymbol")
    }
    // Find all symbols which are defined at a given position, ignoring those who are not.
    pub fn find_symbols_defined_at(&self, position: &ShaderPosition) -> Vec<&ShaderSymbol> {
        fn find_symbol_defined_at_level<'a>(
            content: &'a ShaderSymbolContent,
            position: &ShaderPosition,
        ) -> Vec<&'a ShaderSymbol> {
            // Find symbol defined in this scope.
            let mut symbols_defined =
                match content
                    .childrens
                    .iter()
                    .find(|symbol| match &symbol.content {
                        Some(content) => match &content.range {
                            Some(range) => range.contain(position),
                            None => false,
                        },
                        None => false,
                    }) {
                    Some(children) => match &children.content {
                        Some(content) => {
                            let mut symbols_defined = vec![children];
                            symbols_defined.extend(find_symbol_defined_at_level(content, position));
                            symbols_defined
                        }
                        None => vec![children],
                    },
                    None => Vec::new(),
                };
            // Look for children in scopes
            let childrens = content
                .childrens
                .iter()
                .filter_map(|symbol| {
                    // Skip transient symbols ?
                    let is_transient = match symbol.get_type() {
                        Some(ty) => ty.is_transient(),
                        None => false,
                    };
                    let is_in_range = match &symbol.range {
                        Some(range) => *position > range.start,
                        None => true, // Keep global symbols
                    };
                    let children_in_scope = match &symbol.content {
                        Some(content) => match &content.range {
                            Some(range) => range.contain(position),
                            None => false,
                        },
                        None => false,
                    };
                    if is_in_range && !is_transient {
                        if children_in_scope {
                            Some(
                                vec![
                                    vec![symbol],
                                    find_symbol_defined_at_level(
                                        symbol.content.as_ref().unwrap(),
                                        position,
                                    ),
                                ]
                                .concat(),
                            )
                        } else {
                            Some(vec![symbol])
                        }
                    } else {
                        None
                    }
                })
                .collect::<Vec<Vec<&ShaderSymbol>>>()
                .concat();
            symbols_defined.extend(childrens);
            symbols_defined
        }
        find_symbol_defined_at_level(&self.root, position)
    }
    // Find symbol at given position and return its stack in the tree
    pub fn find_symbol_at(&self, position: &ShaderPosition) -> Vec<&ShaderSymbol> {
        fn find_symbol_at_level<'a>(
            content: &'a ShaderSymbolContent,
            position: &ShaderPosition,
        ) -> Vec<&'a ShaderSymbol> {
            match content
                .childrens
                .iter()
                .find(|symbol| match &symbol.content {
                    Some(content) => match &content.range {
                        Some(range) => range.contain(position),
                        None => false,
                    },
                    None => false,
                }) {
                Some(children) => match &children.content {
                    Some(content) => {
                        let mut stack = vec![children];
                        stack.extend(find_symbol_at_level(content, position));
                        stack
                    }
                    None => vec![children],
                },
                None => Vec::new(),
            }
        }
        find_symbol_at_level(&self.root, position)
    }
    // Find symbol at given position and return its stack in the tree
    pub fn find_parent_symbol(&mut self, position: &ShaderPosition) -> Option<&mut ShaderSymbol> {
        fn find_symbol_at_level<'a>(
            content: &'a mut ShaderSymbolContent,
            position: &ShaderPosition,
        ) -> Option<*mut ShaderSymbol> {
            match content
                .childrens
                .iter_mut()
                .find(|symbol| match &symbol.content {
                    Some(content) => match &content.range {
                        Some(range) => range.contain(position),
                        None => false,
                    },
                    None => false,
                }) {
                Some(children) => match &mut children.content {
                    Some(content) => match find_symbol_at_level(content, position) {
                        Some(symbol) => Some(symbol),
                        None => Some(children),
                    },
                    None => None,
                },
                None => None,
            }
        }
        // SAFETY: we just iterate on it and never edit it.
        find_symbol_at_level(&mut self.root, position).map(|s| unsafe { s.as_mut().unwrap() })
    }
    pub fn add_global_symbol(&mut self, symbol: ShaderSymbol) {
        self.root.childrens.push(symbol);
    }
    pub fn append(&mut self, tree: ShaderSymbolTree) {
        for children in tree.root.childrens {
            self.root.childrens.push(children);
        }
    }
    pub fn append_builtins(&mut self, builtins: ShaderBuiltinSymbol) {
        assert!(!self.contain_builtins);
        self.contain_builtins = true;
        for children in builtins.symbols {
            self.root.childrens.push(children);
        }
    }
    // Get content from symbols.
    pub fn get_content(&self) -> &ShaderSymbolContent {
        &self.root
    }
    // Only iterate on variables accessible at root scope.
    pub fn iter_root(&self) -> ShaderSymbolTreeIterator {
        ShaderSymbolTreeIterator::new(self, false)
    }
    // Iterate on all variables by recursing children
    pub fn iter_all(&self) -> ShaderSymbolTreeIterator {
        ShaderSymbolTreeIterator::new(self, true)
    }
    // Only iterate mutably on variables accessible at root scope.
    pub fn iter_root_mut(&mut self) -> ShaderSymbolTreeIteratorMut {
        ShaderSymbolTreeIteratorMut::new(self, false)
    }
    // Iterate mutably on all variables by recursing children
    pub fn iter_all_mut(&mut self) -> ShaderSymbolTreeIteratorMut {
        ShaderSymbolTreeIteratorMut::new(self, true)
    }
}

pub struct ShaderSymbolTreeIterator<'a> {
    stack: Vec<std::slice::Iter<'a, ShaderSymbol>>,
    global: bool,
}
impl<'a> ShaderSymbolTreeIterator<'a> {
    fn new(tree: &'a ShaderSymbolTree, global: bool) -> Self {
        Self {
            stack: vec![tree.root.childrens.iter()],
            global,
        }
    }
}
impl<'a> Iterator for ShaderSymbolTreeIterator<'a> {
    type Item = &'a ShaderSymbol;

    fn next(&mut self) -> Option<Self::Item> {
        while let Some(top) = self.stack.last_mut() {
            if let Some(symbol) = top.next() {
                // If this symbol has children, and we want to recurse them, push their iterator to the stack for depth first search
                if self.global {
                    if let Some(content) = &symbol.content {
                        self.stack.push(content.childrens.iter());
                    }
                }
                return Some(symbol);
            } else {
                self.stack.pop();
            }
        }
        None
    }
}

pub struct ShaderSymbolTreeIteratorMut<'a> {
    stack: Vec<std::slice::IterMut<'a, ShaderSymbol>>,
    current: *mut ShaderSymbol,
    global: bool,
}
impl<'a> ShaderSymbolTreeIteratorMut<'a> {
    fn new(tree: &'a mut ShaderSymbolTree, global: bool) -> Self {
        Self {
            stack: vec![tree.root.childrens.iter_mut()],
            current: std::ptr::null_mut(), // unsafe pointer to avoid storing a mutable ref that prevent returning it.
            global,
        }
    }
}
impl<'a> Iterator for ShaderSymbolTreeIteratorMut<'a> {
    type Item = &'a mut ShaderSymbol;

    fn next(&mut self) -> Option<Self::Item> {
        // Add child stack if current has child.
        if self.global {
            if let Some(current) = unsafe { self.current.as_mut() } {
                if let Some(content) = &mut current.content {
                    self.stack.push(content.childrens.iter_mut());
                }
            }
        }
        // Reset pointer for safety.
        self.current = std::ptr::null_mut();
        while let Some(top) = self.stack.last_mut() {
            if let Some(symbol) = top.next() {
                self.current = symbol;
                break;
            } else {
                self.stack.pop();
            }
        }
        unsafe { self.current.as_mut() }
    }
}

// TODO:TREE: into iter convert to flat.

impl ShaderSymbolType {
    // Transient symbol are not serialized nor used for hover & completion.
    pub fn is_transient(&self) -> bool {
        match &self {
            Self::CallExpression => true,
            _ => false,
        }
    }
}

impl ShaderSymbol {
    pub fn get_type(&self) -> Option<ShaderSymbolType> {
        match &self.data {
            ShaderSymbolData::None => None,
            ShaderSymbolData::Types { constructors: _ } => Some(ShaderSymbolType::Types),
            ShaderSymbolData::Struct {
                constructors: _,
                members: _,
                methods: _,
            } => Some(ShaderSymbolType::Types),
            ShaderSymbolData::Constants {
                ty: _,
                qualifier: _,
                value: _,
            } => Some(ShaderSymbolType::Constants),
            ShaderSymbolData::Variables { ty: _, count: _ } => Some(ShaderSymbolType::Variables),
            ShaderSymbolData::CallExpression {
                label: _,
                range: _,
                parameters: _,
            } => Some(ShaderSymbolType::CallExpression),
            ShaderSymbolData::Functions { signatures: _ } => Some(ShaderSymbolType::Functions),
            ShaderSymbolData::Keyword {} => Some(ShaderSymbolType::Keyword),
            ShaderSymbolData::Link { target: _ } => Some(ShaderSymbolType::Include),
            ShaderSymbolData::Macro { value: _ } => Some(ShaderSymbolType::Macros),
            ShaderSymbolData::Scope {} => Some(ShaderSymbolType::Scope),
        }
    }
    pub fn is_type(&self, ty: ShaderSymbolType) -> bool {
        match self.get_type() {
            Some(internal_ty) => internal_ty == ty,
            None => false,
        }
    }
    pub fn format(&self) -> String {
        match &self.data {
            ShaderSymbolData::None => format!("Unknown {}", self.label.clone()),
            ShaderSymbolData::Types { constructors: _ } => format!("{}", self.label.clone()),
            ShaderSymbolData::Struct {
                constructors: _,
                members: _,
                methods: _,
            } => format!("struct {}", self.label.clone()),
            ShaderSymbolData::Constants {
                ty,
                qualifier,
                value,
            } => format!("{} {} {} = {};", qualifier, ty, self.label.clone(), value),
            ShaderSymbolData::Variables { ty, count } => match count {
                Some(count) => format!("{} {}[{}]", ty, self.label, count),
                None => format!("{} {}", ty, self.label),
            },
            ShaderSymbolData::CallExpression {
                label,
                range: _,
                parameters,
            } => format!(
                "{}({})",
                label,
                parameters
                    .iter()
                    .map(|(label, _)| label.clone())
                    .collect::<Vec<String>>()
                    .join(", ")
            ),
            ShaderSymbolData::Functions { signatures } => signatures[0].format(&self.label), // TODO: append +1 symbol
            ShaderSymbolData::Keyword {} => format!("{}", self.label.clone()),
            ShaderSymbolData::Link { target } => {
                format!("\"{}\":{}:{}", self.label, target.line, target.pos)
            }
            ShaderSymbolData::Macro { value } => {
                format!("#define {} {}", self.label, value)
            }
            ShaderSymbolData::Scope {} => "{}".into(),
        }
    }
}<|MERGE_RESOLUTION|>--- conflicted
+++ resolved
@@ -213,17 +213,11 @@
             false
         }
     }
-<<<<<<< HEAD
-    pub fn join(mut lhs: ShaderRange, rhs: ShaderRange) -> ShaderRange {
-        lhs.start = std::cmp::min(lhs.start, rhs.start);
-        lhs.end = std::cmp::min(lhs.end, rhs.end);
-=======
     pub fn join(mut lhs: ShaderRange, rhs: ShaderRange) -> ShaderScope {
         lhs.start.line = std::cmp::min(lhs.start.line, rhs.start.line);
         lhs.start.pos = std::cmp::min(lhs.start.pos, rhs.start.pos);
         lhs.end.line = std::cmp::max(lhs.end.line, rhs.end.line);
         lhs.end.pos = std::cmp::max(lhs.end.pos, rhs.end.pos);
->>>>>>> 1d9a8e41
         lhs
     }
 }
@@ -415,12 +409,7 @@
                         },
                     },
                     range: define.range.clone(),
-<<<<<<< HEAD
                     content: None, // No content for define
-=======
-                    scope: None,
-                    scope_stack: None, // No scope for define
->>>>>>> 1d9a8e41
                 }
             })
             .collect();
@@ -439,12 +428,7 @@
                         target: ShaderPosition::new(include.absolute_path.clone(), 0, 0),
                     },
                     range: Some(include.range.clone()),
-<<<<<<< HEAD
                     content: None, // No content for include
-=======
-                    scope: None,
-                    scope_stack: None, // No scope for include
->>>>>>> 1d9a8e41
                 }
             })
             .collect();
@@ -473,14 +457,8 @@
                 ty: self.ty.clone(),
                 count: self.count,
             },
-<<<<<<< HEAD
             range: None,   // Should have a position ?
             content: None, // No content for member
-=======
-            range: None, // Should have a position ?
-            scope: None, // TODO: Should be scope of parent
-            scope_stack: None,
->>>>>>> 1d9a8e41
         }
     }
 }
@@ -496,14 +474,8 @@
             data: ShaderSymbolData::Functions {
                 signatures: vec![self.signature.clone()],
             },
-<<<<<<< HEAD
             range: None,   // Should have a position ?
             content: None, // TODO:TREE: content for method
-=======
-            range: None, // Should have a position ?
-            scope: None, // TODO: Should be scope of parent
-            scope_stack: None,
->>>>>>> 1d9a8e41
         }
     }
 }
@@ -567,7 +539,6 @@
 #[allow(non_snake_case)] // for JSON
 #[derive(Debug, Default, Serialize, Deserialize, Clone)]
 pub struct ShaderSymbol {
-<<<<<<< HEAD
     pub label: String,                        // Label for the item
     pub description: String,                  // Description of the item
     pub version: String,                      // Minimum version required for the item.
@@ -577,21 +548,6 @@
     pub content: Option<ShaderSymbolContent>, // Content of shader (function & structure)
     #[serde(skip)] // Runtime info. No serialization.
     pub range: Option<ShaderRange>, // Range of symbol label in shader
-=======
-    pub label: String,            // Label for the item
-    pub description: String,      // Description of the item
-    pub version: String,          // Minimum version required for the item.
-    pub stages: Vec<ShaderStage>, // Shader stages of the item
-    pub link: Option<String>,     // Link to some external documentation
-    pub data: ShaderSymbolData,   // Data for the variable
-    // Runtime info. No serialization.
-    #[serde(skip)]
-    pub range: Option<ShaderRange>, // Range of symbol in shader
-    #[serde(skip)]
-    pub scope: Option<ShaderScope>, // Owning scope
-    #[serde(skip)]
-    pub scope_stack: Option<Vec<ShaderScope>>, // Stack of declaration
->>>>>>> 1d9a8e41
 }
 
 #[derive(Debug, Default, Serialize, Deserialize, Clone, PartialEq, Eq)]
