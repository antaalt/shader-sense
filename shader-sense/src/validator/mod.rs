use validator::Validator;

use crate::shader::ShadingLanguage;

#[cfg(not(target_os = "wasi"))]
pub mod dxc;
pub mod glslang;
pub mod naga;
pub mod validator;

pub fn create_validator(shading_language: ShadingLanguage) -> Box<dyn Validator> {
    match shading_language {
        ShadingLanguage::Wgsl => Box::new(naga::Naga::new()),
        #[cfg(not(target_os = "wasi"))]
        ShadingLanguage::Hlsl => match dxc::Dxc::new() {
            Ok(dxc) => Box::new(dxc),
            Err(_) => Box::new(glslang::Glslang::hlsl()), // Failed to instantiate dxc. Fallback to glslang.
        },
        #[cfg(target_os = "wasi")]
        ShadingLanguage::Hlsl => Box::new(glslang::Glslang::hlsl()),
        ShadingLanguage::Glsl => Box::new(glslang::Glslang::glsl()),
    }
}

#[cfg(test)]
mod tests {
    use std::{collections::HashMap, path::Path};

    use crate::shader::{ShaderCompilationParams, ShaderContextParams, ShaderParams, ShaderStage};

    use super::validator::*;
    use super::*;

    fn create_validator(shading_language: ShadingLanguage) -> Box<dyn Validator> {
        match shading_language {
            ShadingLanguage::Wgsl => Box::new(naga::Naga::new()),
            #[cfg(not(target_os = "wasi"))]
            ShadingLanguage::Hlsl => Box::new(dxc::Dxc::new().unwrap()),
            #[cfg(target_os = "wasi")]
            ShadingLanguage::Hlsl => Box::new(glslang::Glslang::hlsl()),
            ShadingLanguage::Glsl => Box::new(glslang::Glslang::glsl()),
        }
    }

    #[test]
    fn glsl_ok() {
        let mut validator = create_validator(ShadingLanguage::Glsl);
        let file_path = Path::new("./test/glsl/ok.frag.glsl");
        let shader_content = std::fs::read_to_string(file_path).unwrap();
        match validator.validate_shader(
            &shader_content,
            file_path,
            &ShaderParams::default(),
            &mut default_include_callback,
        ) {
            Ok(result) => {
                println!("Diagnostic should be empty: {:#?}", result);
                assert!(result.is_empty())
            }
            Err(err) => panic!("{}", err),
        }
    }

    #[test]
    fn glsl_include_config() {
        let mut validator = create_validator(ShadingLanguage::Glsl);
        let file_path = Path::new("./test/glsl/include-config.frag.glsl");
        let shader_content = std::fs::read_to_string(file_path).unwrap();
        match validator.validate_shader(
            &shader_content,
            file_path,
            &ShaderParams {
                context: ShaderContextParams {
                    includes: vec!["./test/glsl/inc0/".into()],
                    ..Default::default()
                },
                ..Default::default()
            },
            &mut default_include_callback,
        ) {
            Ok(result) => {
                println!("Diagnostic should be empty: {:#?}", result);
                assert!(result.is_empty())
            }
            Err(err) => panic!("{}", err),
        };
    }

    #[test]
    fn glsl_include_level() {
        let mut validator = create_validator(ShadingLanguage::Glsl);
        let file_path = Path::new("./test/glsl/include-level.comp.glsl");
        let shader_content = std::fs::read_to_string(file_path).unwrap();
        match validator.validate_shader(
            &shader_content,
            file_path,
            &ShaderParams {
                context: ShaderContextParams {
                    includes: vec!["./test/glsl/inc0/".into()],
                    ..Default::default()
                },
                ..Default::default()
            },
            &mut default_include_callback,
        ) {
            Ok(result) => {
                println!("Diagnostic should be empty: {:#?}", result);
                assert!(result.is_empty())
            }
            Err(err) => panic!("{}", err),
        };
    }

    #[test]
    fn glsl_no_stage() {
        let mut validator = create_validator(ShadingLanguage::Glsl);
        let file_path = Path::new("./test/glsl/nostage.glsl");
        let shader_content = std::fs::read_to_string(file_path).unwrap();
        match validator.validate_shader(
            &shader_content,
            file_path,
            &ShaderParams {
                context: ShaderContextParams {
                    includes: vec!["./test/glsl/inc0/".into()],
                    ..Default::default()
                },
                ..Default::default()
            },
            &mut default_include_callback,
        ) {
            Ok(result) => {
                println!("Diagnostic should be empty: {:#?}", result);
                assert!(result.is_empty())
            }
            Err(err) => panic!("{}", err),
        };
    }

    #[test]
    fn glsl_macro() {
        let mut validator = create_validator(ShadingLanguage::Glsl);
        let file_path = Path::new("./test/glsl/macro.frag.glsl");
        let shader_content = std::fs::read_to_string(file_path).unwrap();
        match validator.validate_shader(
            &shader_content,
            file_path,
            &ShaderParams {
                context: ShaderContextParams {
                    defines: HashMap::from([("CUSTOM_MACRO".into(), "42".into())]),
                    ..Default::default()
                },
                ..Default::default()
            },
            &mut default_include_callback,
        ) {
            Ok(result) => {
                println!("Diagnostic should be empty: {:#?}", result);
                assert!(result.is_empty())
            }
            Err(err) => panic!("{}", err),
        };
    }

    #[test]
    fn glsl_error_parsing() {
        let mut validator = create_validator(ShadingLanguage::Glsl);
        let file_path = Path::new("./test/glsl/error-parsing.frag.glsl");
        let shader_content = std::fs::read_to_string(file_path).unwrap();
        match validator.validate_shader(
            &shader_content,
            file_path,
            &ShaderParams::default(),
            &mut default_include_callback,
        ) {
            Ok(result) => {
                let diags = result.diagnostics;
                println!("Diagnostic should not be empty: {:#?}", diags);
                assert!(diags[0].range.start.file_path.exists());
                assert_eq!(diags[0].error, String::from(" '#include' : Could not process include directive for header name: ./level1.glsl\n"));
            }
            Err(err) => panic!("{}", err),
        };
    }

    #[test]
    fn hlsl_ok() {
        let mut validator = create_validator(ShadingLanguage::Hlsl);
        let file_path = Path::new("./test/hlsl/ok.hlsl");
        let shader_content = std::fs::read_to_string(file_path).unwrap();
        match validator.validate_shader(
            &shader_content,
            file_path,
            &ShaderParams::default(),
            &mut default_include_callback,
        ) {
            Ok(result) => {
                println!("Diagnostic should be empty: {:#?}", result);
                assert!(result.is_empty())
            }
            Err(err) => panic!("{}", err),
        };
    }

    #[test]
    fn hlsl_include_config() {
        let mut validator = create_validator(ShadingLanguage::Hlsl);
        let file_path = Path::new("./test/hlsl/include-config.hlsl");
        let shader_content = std::fs::read_to_string(file_path).unwrap();
        match validator.validate_shader(
            &shader_content,
            file_path,
            &ShaderParams {
                context: ShaderContextParams {
                    includes: vec!["./test/hlsl/inc0/".into()],
                    ..Default::default()
                },
                ..Default::default()
            },
            &mut default_include_callback,
        ) {
            Ok(result) => {
                println!("Diagnostic should be empty: {:#?}", result);
                assert!(result.is_empty())
            }
            Err(err) => panic!("{}", err),
        };
    }

    #[test]
    fn hlsl_include_parent_folder() {
        let mut validator = create_validator(ShadingLanguage::Hlsl);
        let file_path = Path::new("./test/hlsl/folder/folder-file.hlsl");
        let shader_content = std::fs::read_to_string(file_path).unwrap();
        match validator.validate_shader(
            &shader_content,
            file_path,
            &ShaderParams {
                context: ShaderContextParams {
                    includes: vec!["./test/hlsl/".into()],
                    ..Default::default()
                },
                ..Default::default()
            },
            &mut default_include_callback,
        ) {
            Ok(result) => {
                println!("Diagnostic should be empty: {:#?}", result);
                assert!(result.is_empty())
            }
            Err(err) => panic!("{}", err),
        };
    }

    #[test]
    fn hlsl_include_level() {
        let mut validator = create_validator(ShadingLanguage::Hlsl);
        let file_path = Path::new("./test/hlsl/include-level.hlsl");
        let shader_content = std::fs::read_to_string(file_path).unwrap();
        match validator.validate_shader(
            &shader_content,
            file_path,
            &ShaderParams {
                context: ShaderContextParams {
                    includes: vec!["./test/hlsl/inc0/".into()],
                    ..Default::default()
                },
                compilation: ShaderCompilationParams {
                    entry_point: Some("compute".into()),
                    shader_stage: Some(ShaderStage::Compute),
                    ..Default::default()
                },
                ..Default::default()
            },
            &mut default_include_callback,
        ) {
            Ok(result) => {
                println!("Diagnostic should be empty: {:#?}", result);
                assert!(result.is_empty())
            }
            Err(err) => panic!("{}", err),
        };
    }

    #[test]
    fn hlsl_macro() {
        let mut validator = create_validator(ShadingLanguage::Hlsl);
        let file_path = Path::new("./test/hlsl/macro.hlsl");
        let shader_content = std::fs::read_to_string(file_path).unwrap();
        match validator.validate_shader(
            &shader_content,
            file_path,
            &ShaderParams {
                context: ShaderContextParams {
                    defines: HashMap::from([("CUSTOM_MACRO".into(), "42".into())]),
                    ..Default::default()
                },
                ..Default::default()
            },
            &mut default_include_callback,
        ) {
            Ok(result) => {
                println!("Diagnostic should be empty: {:#?}", result);
                assert!(result.is_empty())
            }
            Err(err) => panic!("{}", err),
        };
    }

    #[test]
    #[cfg(not(target_os = "wasi"))] // Somehow glslang fail to enable 16bit types... Disabled for now.
    fn hlsl_16bits_types_ok() {
        use crate::shader::HlslCompilationParams;

        let mut validator = create_validator(ShadingLanguage::Hlsl);
        let file_path = Path::new("./test/hlsl/16bit-types.hlsl");
        let shader_content = std::fs::read_to_string(file_path).unwrap();
        match validator.validate_shader(
            &shader_content,
            file_path,
            &ShaderParams {
                compilation: ShaderCompilationParams {
                    hlsl: HlslCompilationParams {
                        enable16bit_types: true,
                        ..Default::default()
                    },
                    ..Default::default()
                },
                ..Default::default()
            },
            &mut default_include_callback,
        ) {
            Ok(result) => {
                println!("Diagnostic should be empty: {:#?}", result);
                assert!(result.is_empty())
            }
            Err(err) => panic!("{}", err),
        };
    }

    #[test]
    #[cfg(not(target_os = "wasi"))] // Default behaviour of glslang, so ignore
    fn hlsl_spirv_ok() {
        use crate::shader::HlslCompilationParams;

        let mut validator = create_validator(ShadingLanguage::Hlsl);
        let file_path = Path::new("./test/hlsl/spirv-shader.hlsl");
        let shader_content = std::fs::read_to_string(file_path).unwrap();
        // Check warning
        match validator.validate_shader(
            &shader_content,
            file_path,
            &ShaderParams {
                compilation: ShaderCompilationParams {
                    hlsl: HlslCompilationParams {
                        spirv: false,
                        ..Default::default()
                    },
                    ..Default::default()
                },
                ..Default::default()
            },
            &mut default_include_callback,
        ) {
            Ok(result) => {
                println!("Diagnostic should not be empty: {:#?}", result);
                assert!(!result.is_empty())
            }
            Err(err) => panic!("{}", err),
        };
        // Check no warning
        match validator.validate_shader(
            &shader_content,
            file_path,
            &ShaderParams {
                compilation: ShaderCompilationParams {
                    hlsl: HlslCompilationParams {
                        spirv: true,
                        ..Default::default()
                    },
                    ..Default::default()
                },
                ..Default::default()
            },
            &mut default_include_callback,
        ) {
            Ok(result) => {
                println!("Diagnostic should be empty: {:#?}", result);
                assert!(result.is_empty())
            }
            Err(err) => panic!("{}", err),
        };
    }

    #[test]
    fn glsl_stages() {
        #[rustfmt::skip] // Keep them inline
        let stages = vec![
            ("graphics.vert.glsl", "VSMain", ShaderStage::Vertex),
            ("graphics.frag.glsl", "PSMain", ShaderStage::Fragment),
            ("graphics.geom.glsl", "GSMain", ShaderStage::Geometry),
            ("graphics.tesc.glsl", "TCSMain", ShaderStage::TesselationControl),
            ("graphics.tese.glsl", "TESMain", ShaderStage::TesselationEvaluation),
            ("compute.comp.glsl", "CSMain", ShaderStage::Compute),
            ("mesh.task.glsl", "TSMain", ShaderStage::Task),
            ("mesh.mesh.glsl", "MSMain", ShaderStage::Mesh),
            ("raytracing.rgen.glsl", "RayGenMain", ShaderStage::RayGeneration,),
            ("raytracing.rint.glsl", "IntersectionMain", ShaderStage::Intersect),
            ("raytracing.rmiss.glsl", "MissMain", ShaderStage::Miss),
            ("raytracing.rahit.glsl", "AnyHitMain", ShaderStage::AnyHit),
            ("raytracing.rchit.glsl", "ClosestHitMain", ShaderStage::ClosestHit),
            ("raytracing.rcall.glsl", "CallableMain", ShaderStage::Callable),
        ];
        let mut validator = create_validator(ShadingLanguage::Glsl);
        for (file_name, entry_point, shader_stage) in stages {
            let file_path = Path::new("./test/glsl/stages/").join(file_name);
            let shader_content = std::fs::read_to_string(&file_path).unwrap();
            match validator.validate_shader(
                &shader_content,
                &file_path,
                &ShaderParams {
                    compilation: ShaderCompilationParams {
                        entry_point: Some(entry_point.into()),
                        shader_stage: Some(shader_stage),
                        ..Default::default()
                    },
                    ..Default::default()
                },
                &mut default_include_callback,
            ) {
                Ok(result) => {
                    println!(
                        "Diagnostic should be empty for stage {:?}: {:#?}",
                        shader_stage, result
                    );
                    assert!(result.is_empty())
                }
                Err(err) => panic!("{}", err),
            };
        }
    }

    #[test]
    fn hlsl_stages() {
        #[rustfmt::skip] // Keep them inline
        let stages = vec![
            ("graphics.hlsl", "VSMain", ShaderStage::Vertex),
            ("graphics.hlsl", "PSMain", ShaderStage::Fragment),
            ("graphics.hlsl", "GSMain", ShaderStage::Geometry),
            ("graphics.hlsl", "HSMain", ShaderStage::TesselationControl),
            ("graphics.hlsl", "DSMain", ShaderStage::TesselationEvaluation),
            ("compute.hlsl", "CSMain", ShaderStage::Compute),
            ("mesh.hlsl", "ASMain", ShaderStage::Task),
            ("mesh.hlsl", "MSMain", ShaderStage::Mesh),
            ("raytracing.hlsl", "RayGenMain", ShaderStage::RayGeneration),
            ("raytracing.hlsl", "IntersectionMain", ShaderStage::Intersect),
            ("raytracing.hlsl", "MissMain", ShaderStage::Miss),
            ("raytracing.hlsl", "AnyHitMain", ShaderStage::AnyHit),
            ("raytracing.hlsl", "ClosestHitMain", ShaderStage::ClosestHit),
            ("raytracing.hlsl", "CallableMain", ShaderStage::Callable),
        ];
        let mut validator = create_validator(ShadingLanguage::Hlsl);
        for (file_name, entry_point, shader_stage) in stages {
            let file_path = Path::new("./test/hlsl/stages/").join(file_name);
            let shader_content = std::fs::read_to_string(&file_path).unwrap();
            match validator.validate_shader(
                &shader_content,
                &file_path,
                &ShaderParams {
                    compilation: ShaderCompilationParams {
                        entry_point: Some(entry_point.into()),
                        shader_stage: Some(shader_stage),
                        ..Default::default()
                    },
                    ..Default::default()
                },
                &mut default_include_callback,
            ) {
                Ok(result) => {
                    println!(
                        "Diagnostic should be empty for stage {:?}: {:#?}",
                        shader_stage, result
                    );
                    assert!(result.is_empty())
                }
                Err(err) => panic!("{}", err),
            };
        }
    }

    #[test]
    fn wgsl_stages() {
<<<<<<< HEAD
        // Wgsl only support three stages.
=======
        // Wgsl only support three main stages.
        // Mesh shader stage: https://github.com/gfx-rs/wgpu/issues/7197
        // Raytracing shader stage: https://github.com/gfx-rs/wgpu/issues/6762
        // Geometry shader deprecated
        // Tesselation shader deprecated ?
>>>>>>> e8d394a9
        #[rustfmt::skip] // Keep them inline
        let stages = vec![
            ("graphics.wgsl", "VSMain", ShaderStage::Vertex),
            ("graphics.wgsl", "PSMain", ShaderStage::Fragment),
            ("compute.wgsl", "CSMain", ShaderStage::Compute),
        ];
        let mut validator = create_validator(ShadingLanguage::Wgsl);
        for (file_name, entry_point, shader_stage) in stages {
            let file_path = Path::new("./test/wgsl/stages/").join(file_name);
            let shader_content = std::fs::read_to_string(&file_path).unwrap();
            match validator.validate_shader(
                &shader_content,
                &file_path,
                &ShaderParams {
                    compilation: ShaderCompilationParams {
                        entry_point: Some(entry_point.into()),
                        shader_stage: Some(shader_stage),
                        ..Default::default()
                    },
                    ..Default::default()
                },
                &mut default_include_callback,
            ) {
                Ok(result) => {
                    println!(
                        "Diagnostic should be empty for stage {:?}: {:#?}",
                        shader_stage, result
                    );
                    assert!(result.is_empty())
                }
                Err(err) => panic!("{}", err),
            };
        }
    }

    #[test]
    fn wgsl_ok() {
        let mut validator = create_validator(ShadingLanguage::Wgsl);
        let file_path = Path::new("./test/wgsl/ok.wgsl");
        let shader_content = std::fs::read_to_string(file_path).unwrap();
        match validator.validate_shader(
            &shader_content,
            file_path,
            &ShaderParams::default(),
            &mut default_include_callback,
        ) {
            Ok(result) => {
                println!("Diagnostic should be empty: {:#?}", result);
                assert!(result.is_empty())
            }
            Err(err) => panic!("{}", err),
        };
    }
}<|MERGE_RESOLUTION|>--- conflicted
+++ resolved
@@ -489,15 +489,11 @@
 
     #[test]
     fn wgsl_stages() {
-<<<<<<< HEAD
-        // Wgsl only support three stages.
-=======
         // Wgsl only support three main stages.
         // Mesh shader stage: https://github.com/gfx-rs/wgpu/issues/7197
         // Raytracing shader stage: https://github.com/gfx-rs/wgpu/issues/6762
         // Geometry shader deprecated
         // Tesselation shader deprecated ?
->>>>>>> e8d394a9
         #[rustfmt::skip] // Keep them inline
         let stages = vec![
             ("graphics.wgsl", "VSMain", ShaderStage::Vertex),
